--- conflicted
+++ resolved
@@ -5,22 +5,13 @@
 
 ## Overview
 
-<<<<<<< HEAD
 kapp-controller provides a declarative way to install, manage, and upgrade packages on a Kubernetes cluster. It leverages the PackageRepository, PackageMetadata, Package, and PackageInstall CRDs to do so. Get started by installing the [latest release of kapp-controller](install.md).
-=======
-kapp-controller provides a declarative way to install, manage, and upgrade packages on a Kubernetes cluster. It leverages the PackageRepository, PackageMetadata, Package, and PackageInstall CRDs. Get started by installing the [latest release of kapp-controller](install.md).
->>>>>>> 004b806d
-
 
 ## Concepts & CustomResourceDefinitions
 
 ### Package
 
-<<<<<<< HEAD
 A package is a combination of configuration metadata and OCI images that informs the package manager what software it holds and how to install itself onto a Kubernetes cluster. For example, an nginx-ingress package would instruct the package manager where to download the nginx container image, how to configure the associated Deployment, and install it into a cluster. 
-=======
-A package is a combination of configuration metadata and OCI images that informs the package manager what software it holds and how to install itself onto a Kubernetes cluster.For example, an nginx-ingress package would instruct the package manager where to download the nginx container image, how to configure the associated Deployment, and install it into a cluster. 
->>>>>>> 004b806d
 
 A Package is represented in kapp-controller using a Package CR. The Package CR is created for every new version of a package and it carries information about how to fetch, template, and deploy the package. A Package CR is a namespaced resource by default. [Learn more](package-consumer-concepts.md#namespacing) about how to share a Package CR across all namespaces within a cluster.
 
@@ -93,13 +84,10 @@
 
 ### Package Metadata 
 
-<<<<<<< HEAD
 Package Metadata are attributes of a single package that do not change frequently and that are shared across multiple versions of a single package. It contains information similar to a project's README.md. 
 
 It is represented in kapp-controller by a PackageMetadata CR. A PackageMetadata CR is a namespaced resource by default. [Learn more](package-consumer-concepts.md#namespacing) about how to share a PackageMetadata CR across all namespaces within a cluster.
-=======
-Package Metadata are attributes of a single package do not change frequently and that are shared across multiple versions of a single package. It contains information similar to a project's README.md. It is represented in kapp-controller by the PackageMetadata CR. A PackageMetadata CR is a namespaced resource by default. [Learn more](package-consumer-concepts.md#namespacing) about how to share a PackageMetadata CR across all namespaces within a cluster.
->>>>>>> 004b806d
+
 ```yaml
 apiVersion: data.packaging.carvel.dev/v1alpha1
 kind: PackageMetadata
@@ -134,15 +122,10 @@
 ```
 
 ### Package Repository
-<<<<<<< HEAD
 
 A package repository is a collection of packages and their metadata. Similar to a maven repository or a rpm repository, adding a package repository to a cluster gives users of that cluster the ability to install any of the packages from that repository. 
 
 It is represented in kapp-controller by a PackageRepository CR. A PackageRepository CR is a namespaced resource by default. [Learn more](package-consumer-concepts.md#namespacing) about how to share a PackageRepository CR across all namespaces within a cluster.
-=======
-
-A package repository is a collection of packages and their metadata. Similar to a maven repository or a rpm repository, adding a package repository to a cluster gives users of that cluster the ability to install any of the packages from that repository. It is represented in kapp-controller by the PackageRepository CR. A PackageRepository CR is a namespaced resource by default. [Learn more](package-consumer-concepts.md#namespacing) about how to share a PackageRepository CR across all namespaces within a cluster.
->>>>>>> 004b806d
 
 ```yaml
 apiVersion: packaging.carvel.dev/v1alpha1
@@ -225,11 +208,7 @@
 
 ### Package Install
 
-<<<<<<< HEAD
 A Package Install is an actual installation of a package and its underlying resources on a Kubernetes cluster. It is represented in kapp-controller by a PackageInstall CR. A PackageInstall CR must reference a Package CR.
-=======
-A Package Install is an actual installation of a package and its underlying resources on a Kubernetes cluster. It is represented in kapp-controller by the PackageInstall CR. A PackageInstall CR must reference a Package CR.
->>>>>>> 004b806d
 
 ```yaml
 apiVersion: packaging.carvel.dev/v1alpha1
